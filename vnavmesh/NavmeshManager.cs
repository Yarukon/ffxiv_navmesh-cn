﻿using Dalamud.Game.Gui.Dtr;
using Dalamud.Game.Text.SeStringHandling;
using Dalamud.Game.Text.SeStringHandling.Payloads;
using FFXIVClientStructs.FFXIV.Client.LayoutEngine;
using System;
using System.Collections.Generic;
using System.IO;
using System.Linq;
using System.Numerics;
using System.Threading;
using System.Threading.Tasks;

namespace Navmesh;

// manager that loads navmesh matching current zone and performs async pathfinding queries
public class NavmeshManager : IDisposable
{
    public bool AutoLoad = true; // whether we load/build mesh automatically when changing zone
<<<<<<< HEAD
    public bool ShowDtrBar = true;
    public event Action<Navmesh?>? OnNavmeshChanged;
=======
    public bool UseRaycasts = true;
    public bool UseStringPulling = true;
    public event Action<Navmesh?, NavmeshQuery?>? OnNavmeshChanged;
>>>>>>> 4eb1d57f
    public Navmesh? Navmesh => _navmesh;
    public NavmeshQuery? Query => _query;
    public float LoadTaskProgress => _loadTask != null ? _loadTaskProgress : -1; // returns negative value if task is not running
    public string CurrentKey => _lastKey;

    private DirectoryInfo _cacheDir;
    private NavmeshSettings _settings = new();
    private string _lastKey = "";
    private Task<Navmesh>? _loadTask;
    private volatile float _loadTaskProgress;
    private Navmesh? _navmesh;
<<<<<<< HEAD
    private DtrBarEntry _dtrBarEntry;
=======
    private NavmeshQuery? _query;
    private CancellationTokenSource? _queryCancelSource;
>>>>>>> 4eb1d57f

    public NavmeshManager(DirectoryInfo cacheDir)
    {
        _cacheDir = cacheDir;
        cacheDir.Create(); // ensure directory exists
        _dtrBarEntry = Service.DtrBar.Get("vnavmesh");
    }

    public void Dispose()
    {
        if (_loadTask != null)
        {
            if (!_loadTask.IsCompleted)
                _loadTask.Wait();
            _loadTask.Dispose();
            _loadTask = null;
        }
        ClearState();
    }

    public void Update()
    {
<<<<<<< HEAD
        if (_dtrBarEntry.Shown = ShowDtrBar)
        {
            if (TaskProgress >= 0)
                _dtrBarEntry.Text = new SeString(new TextPayload($"Mesh: {(int)(TaskProgress*100)}%"));
            else if (Navmesh != null)
                _dtrBarEntry.Text = new SeString(new TextPayload($"Mesh: Ready"));
            else
                _dtrBarEntry.Text = new SeString(new TextPayload($"Mesh: Not Ready"));
        }
        if (_task != null)
=======
        if (_loadTask != null)
>>>>>>> 4eb1d57f
        {
            if (!_loadTask.IsCompleted)
                return; // async task is still in progress, do nothing; note that we don't want to start multiple concurrent tasks on rapid transitions

            Service.Log.Information($"Finishing transition to '{_lastKey}'");
            try
            {
                _navmesh = _loadTask.Result;
                _query = new(_navmesh);
                _queryCancelSource = new();
                OnNavmeshChanged?.Invoke(_navmesh, _query);
            }
            catch (Exception ex)
            {
                Service.Log.Error($"Failed to build navmesh: {ex}");
            }
            _loadTask.Dispose();
            _loadTask = null;
        }

        var curKey = GetCurrentKey();
        if (curKey == _lastKey)
            return; // everything up-to-date

        if (!AutoLoad)
        {
            if (_lastKey.Length == 0)
                return; // nothing is loaded, and auto-load is forbidden
            curKey = ""; // just unload existing mesh
        }

        Service.Log.Info($"Starting transition from '{_lastKey}' to '{curKey}'");
        _lastKey = curKey;
        Reload(true);
    }

    public bool Reload(bool allowLoadFromCache)
    {
        if (_loadTask != null)
        {
            Service.Log.Error($"Can't initiate reload - another task is already in progress");
            return false; // some task is already in progress...
        }

        ClearState();
        if (_lastKey.Length > 0)
        {
            var scene = new SceneDefinition();
            scene.FillFromActiveLayout();
            var cacheKey = GetCacheKey(scene);
            _loadTaskProgress = 0;
            _loadTask = Task.Run(() => BuildNavmesh(scene, cacheKey, allowLoadFromCache));
        }
        return true;
    }

    public Task<List<Vector3>>? QueryPath(Vector3 from, Vector3 to, bool flying)
    {
        var query = _query;
        if (_queryCancelSource == null || query == null)
        {
            Service.Log.Error($"Can't initiate query - navmesh is not loaded");
            return null;
        }

        var token = _queryCancelSource.Token;
        var task = Task.Run(() =>
        {
            token.ThrowIfCancellationRequested();
            return flying ? query.PathfindVolume(from, to, UseRaycasts, UseStringPulling, token) : query.PathfindMesh(from, to, UseRaycasts, UseStringPulling, token);
        });
        return task;
    }

    // if non-empty string is returned, active layout is ready
    private unsafe string GetCurrentKey()
    {
        var layout = LayoutWorld.Instance()->ActiveLayout;
        if (layout == null || layout->InitState != 7 || layout->FestivalStatus is > 0 and < 5)
            return ""; // layout not ready

        var terrRow = Service.LuminaRow<Lumina.Excel.GeneratedSheets.TerritoryType>(layout->TerritoryTypeId);
        if (terrRow == null)
            return ""; // layout doesn't belong to a valid zone

        var filter = LayoutUtils.FindFilter(layout);
        var filterKey = filter != null ? filter->Key : 0;
        return $"{terrRow.Bg}//{filterKey:X}//{layout->ActiveFestivals[0]:X}.{layout->ActiveFestivals[1]:X}.{layout->ActiveFestivals[2]:X}.{layout->ActiveFestivals[3]:X}";
    }

    private unsafe string GetCacheKey(SceneDefinition scene)
    {
        // note: festivals are active globally, but majority of zones don't have festival-specific layers, so we only want real ones in the cache key
        var layout = LayoutWorld.Instance()->ActiveLayout;
        var terrRow = Service.LuminaRow<Lumina.Excel.GeneratedSheets.TerritoryType>(layout->TerritoryTypeId)!;
        var filter = LayoutUtils.FindFilter(layout);
        var filterKey = filter != null ? filter->Key : 0;
        return $"{terrRow.Bg.ToString().Replace('/', '_')}__{filterKey:X}__{string.Join('.', scene.FestivalLayers.Select(id => id.ToString("X")))}";
    }

    private void ClearState()
    {
        _queryCancelSource?.Cancel();
        //_queryCancelSource?.Dispose(); - i don't think it's safe to call dispose at this point...
        _queryCancelSource = null;

        OnNavmeshChanged?.Invoke(null, null);
        _query = null;
        _navmesh = null;
    }

    private Navmesh BuildNavmesh(SceneDefinition scene, string cacheKey, bool allowLoadFromCache)
    {
        // try reading from cache
        var cache = new FileInfo($"{_cacheDir.FullName}/{cacheKey}.navmesh");
        if (allowLoadFromCache && cache.Exists)
        {
            try
            {
                Service.Log.Debug($"Loading cache: {cache.FullName}");
                using var stream = cache.OpenRead();
                using var reader = new BinaryReader(stream);
                return Navmesh.Deserialize(reader, _settings);
            }
            catch (Exception ex)
            {
                Service.Log.Debug($"Failed to load cache: {ex}");
            }
        }

        // cache doesn't exist or can't be used for whatever reason - build navmesh from scratch
        // TODO: we can build multiple tiles concurrently
        var builder = new NavmeshBuilder(scene, _settings);
        var deltaProgress = 1.0f / (builder.NumTilesX * builder.NumTilesZ);
        for (int z = 0; z < builder.NumTilesZ; ++z)
        {
            for (int x = 0; x < builder.NumTilesX; ++x)
            {
                builder.BuildTile(x, z);
                _loadTaskProgress += deltaProgress;
            }
        }

        // write results to cache
        {
            Service.Log.Debug($"Writing cache: {cache.FullName}");
            using var stream = cache.OpenWrite();
            using var writer = new BinaryWriter(stream);
            builder.Navmesh.Serialize(writer);
        }
        return builder.Navmesh;
    }
}<|MERGE_RESOLUTION|>--- conflicted
+++ resolved
@@ -16,14 +16,10 @@
 public class NavmeshManager : IDisposable
 {
     public bool AutoLoad = true; // whether we load/build mesh automatically when changing zone
-<<<<<<< HEAD
     public bool ShowDtrBar = true;
-    public event Action<Navmesh?>? OnNavmeshChanged;
-=======
     public bool UseRaycasts = true;
     public bool UseStringPulling = true;
     public event Action<Navmesh?, NavmeshQuery?>? OnNavmeshChanged;
->>>>>>> 4eb1d57f
     public Navmesh? Navmesh => _navmesh;
     public NavmeshQuery? Query => _query;
     public float LoadTaskProgress => _loadTask != null ? _loadTaskProgress : -1; // returns negative value if task is not running
@@ -35,12 +31,9 @@
     private Task<Navmesh>? _loadTask;
     private volatile float _loadTaskProgress;
     private Navmesh? _navmesh;
-<<<<<<< HEAD
     private DtrBarEntry _dtrBarEntry;
-=======
     private NavmeshQuery? _query;
     private CancellationTokenSource? _queryCancelSource;
->>>>>>> 4eb1d57f
 
     public NavmeshManager(DirectoryInfo cacheDir)
     {
@@ -63,7 +56,6 @@
 
     public void Update()
     {
-<<<<<<< HEAD
         if (_dtrBarEntry.Shown = ShowDtrBar)
         {
             if (TaskProgress >= 0)
@@ -73,10 +65,8 @@
             else
                 _dtrBarEntry.Text = new SeString(new TextPayload($"Mesh: Not Ready"));
         }
-        if (_task != null)
-=======
+
         if (_loadTask != null)
->>>>>>> 4eb1d57f
         {
             if (!_loadTask.IsCompleted)
                 return; // async task is still in progress, do nothing; note that we don't want to start multiple concurrent tasks on rapid transitions
