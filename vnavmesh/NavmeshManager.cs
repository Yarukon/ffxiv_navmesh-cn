--- conflicted
+++ resolved
@@ -182,17 +182,11 @@
             {
                 combined.Token.ThrowIfCancellationRequested();
                 if (Query == null)
-<<<<<<< HEAD
                     throw new Exception("无法寻路, 导航网格构建失败");
                 Log($"执行从 {from} 到 {to} 的寻路");
                 return flying
                            ? Query.PathfindVolume(from, to, UseRaycasts, UseStringPulling, progressCallback, combined.Token)
-                           : Query.PathfindMesh(from, to, UseRaycasts, UseStringPulling, combined.Token);
-=======
-                    throw new Exception($"Can't pathfind, navmesh did not build successfully");
-                Log($"Executing pathfind from {from} to {to}");
-                return flying ? Query.PathfindVolume(from, to, UseRaycasts, UseStringPulling, combined.Token) : Query.PathfindMesh(from, to, UseRaycasts, UseStringPulling, combined.Token, range);
->>>>>>> 2f6a0fc8
+                           : Query.PathfindMesh(from, to, UseRaycasts, UseStringPulling, combined.Token, range);
             }, combined.Token);
             Log($"寻路完成: {path.Count} 个路径点");
 
