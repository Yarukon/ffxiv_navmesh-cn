﻿using Dalamud.Common;
using Dalamud.Game.Command;
using Dalamud.Interface.Windowing;
using Dalamud.Plugin;
using Dalamud.Plugin.Services;
using Navmesh.Movement;
using System;
using System.IO;
using System.Numerics;
using System.Reflection;

namespace Navmesh;

public sealed class Plugin : IDalamudPlugin
{
    private WindowSystem WindowSystem = new("vnavmesh");
    private NavmeshManager _navmeshManager;
    private FollowPath _followPath;
    private AsyncMoveRequest _asyncMove;
    private DTRProvider _dtrProvider;
    private MainWindow _wndMain;
    private IPCProvider _ipcProvider;

    public Plugin(IDalamudPluginInterface dalamud)
    {
        if (!dalamud.ConfigDirectory.Exists)
            dalamud.ConfigDirectory.Create();
        var dalamudRoot = dalamud.GetType().Assembly.
                GetType("Dalamud.Service`1", true)!.MakeGenericType(dalamud.GetType().Assembly.GetType("Dalamud.Dalamud", true)!).
                GetMethod("Get")!.Invoke(null, BindingFlags.Default, null, Array.Empty<object>(), null);
        var dalamudStartInfo = (DalamudStartInfo)dalamudRoot?.GetType().GetProperty("StartInfo", BindingFlags.Public | BindingFlags.NonPublic | BindingFlags.Instance)?.GetValue(dalamudRoot)!;
        InteropGenerator.Runtime.Resolver.GetInstance.Setup(0, dalamudStartInfo.GameVersion?.ToString() ?? "", new(Path.Combine(dalamud.ConfigDirectory.FullName, "cs.json")));
        FFXIVClientStructs.Interop.Generated.Addresses.Register();
        InteropGenerator.Runtime.Resolver.GetInstance.Resolve();

        dalamud.Create<Service>();
        Service.Config.Load(dalamud.ConfigFile);
        Service.Config.Modified += () => Service.Config.Save(dalamud.ConfigFile);

        _navmeshManager = new(new($"{dalamud.ConfigDirectory.FullName}/meshcache"));
        _followPath = new(_navmeshManager);
        _asyncMove = new(_navmeshManager, _followPath);
        _dtrProvider = new(_navmeshManager);
        _wndMain = new(_navmeshManager, _followPath, _asyncMove, _dtrProvider);
        _ipcProvider = new(_navmeshManager, _followPath, _asyncMove, _wndMain, _dtrProvider);

        WindowSystem.AddWindow(_wndMain);
        //_wndMain.IsOpen = true;

        dalamud.UiBuilder.Draw += () =>
        {
            _wndMain.StartFrame();
            WindowSystem.Draw();
            _wndMain.EndFrame();
        };
        dalamud.UiBuilder.OpenConfigUi += () => _wndMain.IsOpen = true;

        var cmd = new CommandInfo(OnCommand)
        {
            HelpMessage = """
<<<<<<< HEAD
            Opens the debug menu.
            /vnav moveto <X> <Y> <Z> → move to raw coordinates
            /vnav movedir <X> <Y> <Z> → move this many units over (relative to player facing)
            /vnav movetarget → move to target's position
            /vnav moveflag → move to flag position
            /vnav flyto <X> <Y> <Z> → fly to raw coordinates
            /vnav flydir <X> <Y> <Z> → fly this many units over (relative to player facing)
            /vnav flytarget → fly to target's position
            /vnav flyflag → fly to flag position
            /vnav stop → stop all movement
            /vnav reload → reload current territory's navmesh from cache
            /vnav rebuild → rebuild current territory's navmesh from scratch
            /vnav aligncamera → toggle aligning camera to movement direction
            /vnav aligncamera true|yes|enable → enable aligning camera to movement direction
            /vnav aligncamera false|no|disable → disable aligning camera to movement direction
            /vnav dtr → toggle dtr status
            /vnav collider → toggle collision debug visualization
=======
            打开调试窗口
            /vnavmesh moveto <X> <Y> <Z> → 移动至指定原始坐标
            /vnavmesh movedir <X> <Y> <Z> → 移动相对单位长度 (基于当前面向)
            /vnavmesh movetarget → 移动至目标位置
            /vnavmesh moveflag → 移动至标点位置
            /vnavmesh flyto <X> <Y> <Z> → 飞行至指定原始坐标
            /vnavmesh flydir <X> <Y> <Z> → 飞行相对单位长度 (基于当前面向)
            /vnavmesh flytarget → 飞行至目标位置
            /vnavmesh flyflag → 飞行至标点位置
            /vnavmesh stop → 停止移动
            /vnavmesh reload → 重载当前区域的寻路数据 (缓存)
            /vnavmesh rebuild → 重构当前区域的寻路数据
            /vnavmesh aligncamera → 将游戏摄像头视角与当前移动方向保持平行
            /vnavmesh dtr → 开启/关闭服务器信息栏显示
            /vnav collider → 启用碰撞显示
>>>>>>> 2e779df1
            """,
            
            ShowInHelp = true,
        };
        Service.CommandManager.AddHandler("/vnav", cmd);
        Service.CommandManager.AddHandler("/vnavmesh", new CommandInfo(OnCommand) { HelpMessage = cmd.HelpMessage, ShowInHelp = false }); // legacy

        Service.Framework.Update += OnUpdate;
    }

    public void Dispose()
    {
        Service.Framework.Update -= OnUpdate;

        Service.CommandManager.RemoveHandler("/vnav");
        Service.CommandManager.RemoveHandler("/vnavmesh");
        WindowSystem.RemoveAllWindows();

        _ipcProvider.Dispose();
        _wndMain.Dispose();
        _dtrProvider.Dispose();
        _asyncMove.Dispose();
        _followPath.Dispose();
        _navmeshManager.Dispose();
    }

    private void OnUpdate(IFramework fwk)
    {
        _navmeshManager.Update();
        _followPath.Update();
        _asyncMove.Update();
        _dtrProvider.Update();
    }

    private void OnCommand(string command, string arguments)
    {
        Service.Log.Debug($"cmd: '{command}', args: '{arguments}'");
        if (arguments.Length == 0)
        {
            _wndMain.IsOpen ^= true;
            return;
        }

        var args = arguments.Split(' ');
        switch (args[0])
        {
            case "reload":
                _navmeshManager.Reload(true);
                break;
            case "rebuild":
                _navmeshManager.Reload(false);
                break;
            case "moveto":
                MoveToCommand(args, false, false);
                break;
            case "movedir":
                if (args.Length > 3)
                    MoveToCommand(args, true, false);
                break;
            case "movetarget":
                var moveTarget = Service.TargetManager.Target;
                if (moveTarget != null)
                    _asyncMove.MoveTo(moveTarget.Position, false);
                break;
            case "moveflag":
                MoveFlagCommand(false);
                break;
            case "flyto":
                MoveToCommand(args, false, true);
                break;
            case "flydir":
                if (args.Length > 3)
                    MoveToCommand(args, true, true);
                break;
            case "flytarget":
                var flyTarget = Service.TargetManager.Target;
                if (flyTarget != null)
                    _asyncMove.MoveTo(flyTarget.Position, true);
                break;
            case "flyflag":
                MoveFlagCommand(true);
                break;
            case "stop":
                _followPath.Stop();
                _navmeshManager.CancelAllQueries();
                break;
            case "aligncamera":
                if (args.Length == 1)
                    Service.Config.AlignCameraToMovement ^= true;
                else 
                    AlignCameraCommand(args[1]);
                Service.Config.NotifyModified();
                break;
            case "dtr":
                Service.Config.EnableDTR ^= true;
                Service.Config.NotifyModified();
                break;
            case "collider":
                Service.Config.ForceShowGameCollision ^= true;
                Service.Config.NotifyModified();
                break;
        }
    }

    private void MoveToCommand(string[] args, bool relativeToPlayer, bool fly)
    {
        var originActor = relativeToPlayer ? Service.ClientState.LocalPlayer : null;
        var origin = originActor?.Position ?? new();
        var offset = new Vector3(
            float.Parse(args[1], System.Globalization.CultureInfo.InvariantCulture),
            float.Parse(args[2], System.Globalization.CultureInfo.InvariantCulture),
            float.Parse(args[3], System.Globalization.CultureInfo.InvariantCulture));
        _asyncMove.MoveTo(origin + offset, fly);
    }

    private void MoveFlagCommand(bool fly)
    {
        if (_navmeshManager.Query == null)
            return;
        var pt = MapUtils.FlagToPoint(_navmeshManager.Query);
        if (pt == null)
            return;
        _asyncMove.MoveTo(pt.Value, fly);
    }

    private void AlignCameraCommand(string arg)
    {
        arg = arg.ToLower();
        if (arg == "true" || arg == "yes" || arg == "enable")
            Service.Config.AlignCameraToMovement = true;
        else if (arg == "false" || arg == "no" || arg == "disable")
            Service.Config.AlignCameraToMovement = false;
        return;
    }
}<|MERGE_RESOLUTION|>--- conflicted
+++ resolved
@@ -1,4 +1,4 @@
-﻿using Dalamud.Common;
+using Dalamud.Common;
 using Dalamud.Game.Command;
 using Dalamud.Interface.Windowing;
 using Dalamud.Plugin;
@@ -58,41 +58,23 @@
         var cmd = new CommandInfo(OnCommand)
         {
             HelpMessage = """
-<<<<<<< HEAD
             Opens the debug menu.
-            /vnav moveto <X> <Y> <Z> → move to raw coordinates
-            /vnav movedir <X> <Y> <Z> → move this many units over (relative to player facing)
-            /vnav movetarget → move to target's position
-            /vnav moveflag → move to flag position
-            /vnav flyto <X> <Y> <Z> → fly to raw coordinates
-            /vnav flydir <X> <Y> <Z> → fly this many units over (relative to player facing)
-            /vnav flytarget → fly to target's position
-            /vnav flyflag → fly to flag position
-            /vnav stop → stop all movement
-            /vnav reload → reload current territory's navmesh from cache
-            /vnav rebuild → rebuild current territory's navmesh from scratch
-            /vnav aligncamera → toggle aligning camera to movement direction
-            /vnav aligncamera true|yes|enable → enable aligning camera to movement direction
-            /vnav aligncamera false|no|disable → disable aligning camera to movement direction
-            /vnav dtr → toggle dtr status
-            /vnav collider → toggle collision debug visualization
-=======
-            打开调试窗口
-            /vnavmesh moveto <X> <Y> <Z> → 移动至指定原始坐标
-            /vnavmesh movedir <X> <Y> <Z> → 移动相对单位长度 (基于当前面向)
-            /vnavmesh movetarget → 移动至目标位置
-            /vnavmesh moveflag → 移动至标点位置
-            /vnavmesh flyto <X> <Y> <Z> → 飞行至指定原始坐标
-            /vnavmesh flydir <X> <Y> <Z> → 飞行相对单位长度 (基于当前面向)
-            /vnavmesh flytarget → 飞行至目标位置
-            /vnavmesh flyflag → 飞行至标点位置
-            /vnavmesh stop → 停止移动
-            /vnavmesh reload → 重载当前区域的寻路数据 (缓存)
-            /vnavmesh rebuild → 重构当前区域的寻路数据
-            /vnavmesh aligncamera → 将游戏摄像头视角与当前移动方向保持平行
-            /vnavmesh dtr → 开启/关闭服务器信息栏显示
-            /vnav collider → 启用碰撞显示
->>>>>>> 2e779df1
+            /vnav moveto <X> <Y> <Z> → 移动至该坐标
+            /vnav movedir <X> <Y> <Z> → 根据当前面向移动指定单位距离
+            /vnav movetarget → 移动至当前目标位置
+            /vnav moveflag → 移动至当前标点位置
+            /vnav flyto <X> <Y> <Z> → 飞行至该坐标
+            /vnav flydir <X> <Y> <Z> → 根据当前面向移动指定单位距离
+            /vnav flytarget → 飞行至当前目标位置
+            /vnav flyflag → 飞行至当前标点位置
+            /vnav stop → 停止所有导航移动任务
+            /vnav reload → 从缓存中重新加载本区域导航数据
+            /vnav rebuild → 从游戏中重新构建本区域导航数据
+            /vnav aligncamera → 将当前面向对齐移动方向
+            /vnav aligncamera true|yes|enable → 启用移动时将当前面向对齐移动方向
+            /vnav aligncamera false|no|disable → 禁用移动时将当前面向对齐移动方向
+            /vnav dtr → 开关服务器状态栏插件状态显示
+            /vnav collider → 开关调试性碰撞显示
             """,
             
             ShowInHelp = true,
