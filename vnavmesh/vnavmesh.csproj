--- conflicted
+++ resolved
@@ -1,18 +1,10 @@
 <?xml version="1.0" encoding="utf-8"?>
 <Project Sdk="Dalamud.CN.NET.Sdk/11.3.0">
-<<<<<<< HEAD
-    <PropertyGroup>
-        <Version>0.1.0.0</Version>
-        <Description>Move around!</Description>
-        <PackageProjectUrl>https://github.com/awgil/ffxiv_navmesh</PackageProjectUrl>
-    </PropertyGroup>
-=======
   <PropertyGroup>
     <Version>0.1.1.0</Version>
     <Description>Move around!</Description>
     <PackageProjectUrl>https://github.com/awgil/ffxiv_navmesh</PackageProjectUrl>
   </PropertyGroup>
->>>>>>> f2a60f0d
 
     <PropertyGroup>
         <Platforms>x64</Platforms>
