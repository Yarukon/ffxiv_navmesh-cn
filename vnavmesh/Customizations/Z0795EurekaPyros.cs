<<<<<<< HEAD
﻿namespace Navmesh.Customizations;

[CustomizationTerritory(795)]
class Z0795EurekaPyros : NavmeshCustomization
{
    public override int Version => 1;

    // remove all floor triangle that are part of existing colliders, but are far below the walkable area of the map, as they can cause annoying false positives when calling PointOnFloor
    public override void CustomizeScene(SceneExtractor scene)
    {
        foreach (var (key, mesh) in scene.Meshes)
        {
            if (key.StartsWith("bg/ex2/05_zon_z3/fld/z3fc/collision"))
            {
                foreach (var part in mesh.Parts)
                {
                    for (var i = part.Primitives.Count - 1; i >= 0; i--)
                    {
                        var prim = part.Primitives[i];
                        var v1 = part.Vertices[prim.V1];
                        var v2 = part.Vertices[prim.V2];
                        var v3 = part.Vertices[prim.V3];
                        // lowest walkable point in pyros is (probably) the SW edge of the skoll prep area, which is at about Y=578
                        if (v1.Y < 100 && v2.Y < 100 && v3.Y < 100)
                            part.Primitives.RemoveAt(i);
                    }
                }
            }
        }
    }
}
=======
﻿namespace Navmesh.Customizations;

[CustomizationTerritory(795)]
class Z0795EurekaPyros : NavmeshCustomization
{
    public override int Version => 1;

    // remove all floor triangles that are part of existing colliders, but are far below the walkable area of the map, as they can cause annoying false positives when calling PointOnFloor
    public override void CustomizeScene(SceneExtractor scene)
    {
        foreach (var (key, mesh) in scene.Meshes)
        {
            if (key.StartsWith("bg/ex2/05_zon_z3/fld/z3fc/collision/tr"))
            {
                foreach (var part in mesh.Parts)
                {
                    for (var i = 0; i < part.Primitives.Count; i++)
                    {
                        var prim = part.Primitives[i];
                        var v1 = part.Vertices[prim.V1];
                        var v2 = part.Vertices[prim.V2];
                        var v3 = part.Vertices[prim.V3];
                        // lowest walkable point in pyros is (probably) the SW edge of the skoll prep area, which is at about Y=578
                        if (v1.Y < 100 && v2.Y < 100 && v3.Y < 100)
                            part.Primitives[i] = prim with { Flags = prim.Flags | SceneExtractor.PrimitiveFlags.ForceUnwalkable };
                    }
                }
            }
        }
    }
}
>>>>>>> e6c30c02
<|MERGE_RESOLUTION|>--- conflicted
+++ resolved
@@ -1,36 +1,3 @@
-<<<<<<< HEAD
-﻿namespace Navmesh.Customizations;
-
-[CustomizationTerritory(795)]
-class Z0795EurekaPyros : NavmeshCustomization
-{
-    public override int Version => 1;
-
-    // remove all floor triangle that are part of existing colliders, but are far below the walkable area of the map, as they can cause annoying false positives when calling PointOnFloor
-    public override void CustomizeScene(SceneExtractor scene)
-    {
-        foreach (var (key, mesh) in scene.Meshes)
-        {
-            if (key.StartsWith("bg/ex2/05_zon_z3/fld/z3fc/collision"))
-            {
-                foreach (var part in mesh.Parts)
-                {
-                    for (var i = part.Primitives.Count - 1; i >= 0; i--)
-                    {
-                        var prim = part.Primitives[i];
-                        var v1 = part.Vertices[prim.V1];
-                        var v2 = part.Vertices[prim.V2];
-                        var v3 = part.Vertices[prim.V3];
-                        // lowest walkable point in pyros is (probably) the SW edge of the skoll prep area, which is at about Y=578
-                        if (v1.Y < 100 && v2.Y < 100 && v3.Y < 100)
-                            part.Primitives.RemoveAt(i);
-                    }
-                }
-            }
-        }
-    }
-}
-=======
 ﻿namespace Navmesh.Customizations;
 
 [CustomizationTerritory(795)]
@@ -61,5 +28,4 @@
             }
         }
     }
-}
->>>>>>> e6c30c02
+}