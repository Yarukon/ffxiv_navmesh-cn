--- conflicted
+++ resolved
@@ -1,53 +1,3 @@
-<<<<<<< HEAD
-﻿using FFXIVClientStructs.FFXIV.Common.Component.BGCollision.Math;
-
-namespace Navmesh.Customizations;
-
-[CustomizationTerritory(1044)]
-class Z1044ThePraetorium : NavmeshCustomization
-{
-    public override int Version => 2;
-
-    public override void CustomizeScene(SceneExtractor scene)
-    {
-        // two colliders block a gate on the second floor (that used to be unblocked maybe? before prae rework?)
-        // the content director doesn't activate them until the cutscene ends, so automatic mesh rebuild will ignore them, which then breaks pathfinding on that floor
-        // to fix, we add another copy of those colliders manually
-        // TODO this solution sucks ass
-        scene.Meshes["<box>"].Instances.Add(new(0xbaadf00d00000001ul, new Matrix4x3
-        {
-            Row0 = new(-5.985012f, 0, 10.366346f),
-            Row1 = new(0, 5.177295f, 0),
-            Row2 = new(-0.30199695f, 0, -0.174358f),
-            Row3 = new(210.25f, 161.17729f, -31.60993f)
-        }, new AABB()
-        {
-            Min = new(203.963f, 156f, -42.150635f),
-            Max = new(216.537f, 166.35458f, -21.069225f)
-        }, default, default));
-        scene.Meshes["<box>"].Instances.Add(new(0xbaadf00e00000001ul, new Matrix4x3
-        {
-            Row0 = new(-5.9850097f, 0, 10.366343f),
-            Row1 = new(0, 4.5776777f, 0),
-            Row2 = new(-0.73718256f, 0, -0.4256125f),
-            Row3 = new(210.25f, 168.57767f, -31.60993f)
-        }, new AABB()
-        {
-            Min = new(203.5278f, 163.99998f, -42.401886f),
-            Max = new(216.9722f, 173.15535f, -20.817974f)
-        }, default, default));
-    }
-
-
-    public Z1044ThePraetorium()
-    {
-        // this allows mesh to go down the ramp from the magitek armor and its ok in dungeons because non traversable ledges will
-        // have Plane colliders which will not allow the mesh to overhang anyways even if Rasterization is conservative
-        // (because being conservative does not ignore Plane Colliders)
-        Settings.Filtering -= NavmeshSettings.Filter.LedgeSpans;
-    }
-}
-=======
 ﻿namespace Navmesh.Customizations;
 
 [CustomizationTerritory(1044)]
@@ -61,5 +11,3 @@
         Settings.Filtering -= NavmeshSettings.Filter.LedgeSpans;
     }
 }
-
->>>>>>> e6c30c02
