--- conflicted
+++ resolved
@@ -1,17 +1,10 @@
 using System;
-<<<<<<< HEAD
-using System.Collections.Concurrent;
-=======
->>>>>>> 0a920ed0
 using System.Collections.Generic;
 using System.Linq;
 using System.Numerics;
 using System.Runtime.CompilerServices;
 using System.Threading;
-<<<<<<< HEAD
 using DotRecast.Core;
-=======
->>>>>>> 0a920ed0
 using DotRecast.Core.Numerics;
 using DotRecast.Detour;
 using Navmesh.NavVolume;
@@ -72,15 +65,6 @@
         var timer = Timer.Create();
         _lastPath.Clear();
 
-<<<<<<< HEAD
-        var options = 0;
-        if (useRaycast)
-            options |= DtFindPathOptions.DT_FINDPATH_ANY_ANGLE;
-
-        var opt = new DtFindPathOption(options, useRaycast ? 5 : 0);
-
-        MeshQuery.FindPath(startRef, endRef, from.SystemToRecast(), to.SystemToRecast(), Service.Config.UseRandomPathGen ? _filter2 : _filter, ref _lastPath, opt);
-=======
         // 根据range参数选择合适的启发式算法，支持容差范围内的寻路优化
         IDtQueryHeuristic heuristic = range > 0 ? new ToleranceHeuristic(range) : DtDefaultQueryHeuristic.Default;
         var options = useRaycast ? DtFindPathOptions.DT_FINDPATH_ANY_ANGLE : 0;
@@ -89,7 +73,6 @@
         var opt = new DtFindPathOption(heuristic, options, raycastLimit);
         MeshQuery.FindPath(startRef, endRef, from.SystemToRecast(), to.SystemToRecast(), _filter, ref _lastPath, opt);
 
->>>>>>> 0a920ed0
         if (_lastPath.Count == 0)
         {
             Service.Log.Error($"从 {from} ({startRef:X}) 到 {to} ({endRef:X}) 的路径查找失败：无法在网格上找到路径");
