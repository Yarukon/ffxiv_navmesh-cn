﻿using Dalamud.Interface.Utility.Raii;
using DotRecast.Core;
using DotRecast.Core.Numerics;
using DotRecast.Detour;
using DotRecast.Recast;
using ImGuiNET;
using Navmesh.NavVolume;
using System;
using System.Numerics;
using System.Threading.Tasks;

namespace Navmesh.Debug;

class DebugNavmeshCustom : IDisposable
{
    private record struct HeightfieldComparison(float DurationOld, float DurationNew, bool Identical);

    public class Customization : NavmeshCustomization
    {
        public bool Flyable;
        public bool LoadExisting = true;

        public override int Version => 1;
        public override bool IsFlyingSupported(SceneDefinition definition) => Flyable;

        public override void CustomizeScene(SceneExtractor scene)
        {
            if (LoadExisting)
            {
                var tt = NavmeshCustomizationRegistry.ForTerritory(Service.ClientState.TerritoryType);
                if (tt.Version > 0)
                {
                    Service.Log.Debug($"loading existing customization {tt}");
                    tt.CustomizeScene(scene);
                }
            }
        }
    }

    // async navmesh builder
    public class AsyncBuilder(NavmeshManager manager) : IDisposable
    {
        public enum State { NotBuilt, InProgress, Failed, Ready }

        public class IntermediateData
        {
            public int NumTilesX;
            public int NumTilesZ;
            public NavmeshBuilder.Intermediates?[,] Tiles;

            public IntermediateData(int numTilesX, int numTilesZ)
            {
                NumTilesX = numTilesX;
                NumTilesZ = numTilesZ;
                Tiles = new NavmeshBuilder.Intermediates?[numTilesX, numTilesZ];
            }
        }

        // results - should not be accessed while task is running
        private SceneDefinition? _scene;
        private NavmeshBuilder? _builder;
        private NavmeshQuery? _query;
        private IntermediateData? _intermediates;
        private Task? _task;
        private NavmeshManager _manager = manager;

        public State CurrentState => _task == null ? State.NotBuilt : !_task.IsCompleted ? State.InProgress : _task.IsFaulted ? State.Failed : State.Ready;
        public SceneDefinition? Scene => _task != null && _task.IsCompletedSuccessfully ? _scene : null;
        public SceneExtractor? Extractor => _task != null && _task.IsCompletedSuccessfully ? _builder?.Scene : null;
        public IntermediateData? Intermediates => _task != null && _task.IsCompletedSuccessfully ? _intermediates : null;
        public NavmeshQuery? Query => _task != null && _task.IsCompletedSuccessfully ? _query : null;
        public DtNavMesh? Navmesh => _task != null && _task.IsCompletedSuccessfully ? _builder?.Navmesh.Mesh : null;
        public DtNavMeshQuery? MeshQuery => _task != null && _task.IsCompletedSuccessfully ? _query?.MeshQuery : null;
        public VoxelMap? Volume => _task != null && _task.IsCompletedSuccessfully ? _builder?.Navmesh.Volume : null;
        public VoxelPathfind? VolumeQuery => _task != null && _task.IsCompletedSuccessfully ? _query?.VolumeQuery : null;

        public void Dispose()
        {
            Clear();
        }

        public void Rebuild(Customization settings, bool includeTiles)
        {
            Clear();
            Service.Log.Debug("[navmesh] 已从场景解压");
            _scene = new();
            _scene.FillFromActiveLayout();
            Service.Log.Debug("[navmesh] 已排队异步构建任务");
            _task = Task.Run(() => BuildNavmesh(_scene, settings, includeTiles));
        }

        public void Clear()
        {
            if (_task != null)
            {
                if (!_task.IsCompleted)
                    _task.Wait();
                _task.Dispose();
                _task = null;
            }
            _scene = null;
            _builder = null;
            _query = null;
            _intermediates = null;
            //GC.Collect();
        }

        private void BuildNavmesh(SceneDefinition scene, NavmeshCustomization customization, bool includeTiles)
        {
            try
            {
                var timer = Timer.Create();
                _builder = new(scene, customization);

                // create tile data and add to navmesh
                _intermediates = new(_builder.NumTilesX, _builder.NumTilesZ);
                if (includeTiles)
                {
                    for (int z = 0; z < _builder.NumTilesZ; ++z)
                    {
                        for (int x = 0; x < _builder.NumTilesX; ++x)
                        {
                            _intermediates.Tiles[x, z] = _builder.BuildTile(x, z);
                        }
                    }
                    //int x = 9, z = 15;
                    //_intermediates.Tiles[x, z] = _builder.BuildTile(x, z);
                }

                _query = new(_builder.Navmesh);
                Service.Log.Debug($"构建时间: {timer.Value().TotalMilliseconds}ms");
                _manager.ReplaceMesh(_builder.Navmesh);
            }
            catch (Exception ex)
            {
                Service.Log.Error($"构建失败: {ex}");
                throw;
            }
        }
    }

    // TODO: should each debug drawer handle tiled geometry itself?
    private class PerTile : IDisposable
    {
        public DebugSolidHeightfield? DrawSolidHeightfield;
        public DebugCompactHeightfield? DrawCompactHeightfield;
        public DebugContourSet? DrawContourSet;
        public DebugPolyMesh? DrawPolyMesh;
        public DebugPolyMeshDetail? DrawPolyMeshDetail;
        public HeightfieldComparison? HFC;

        public void Dispose()
        {
            DrawSolidHeightfield?.Dispose();
            DrawCompactHeightfield?.Dispose();
            DrawContourSet?.Dispose();
            DrawPolyMesh?.Dispose();
            DrawPolyMeshDetail?.Dispose();
        }
    }

    private Customization _settings = new();
    private AsyncBuilder _navmesh;
    private UITree _tree = new();
    private DebugDrawer _dd;
    private DebugGameCollision _coll;
    private DebugExtractedCollision? _drawExtracted;
    private HeightfieldComparison? _globalHFC;
    private PerTile[,]? _debugTiles;

    private Vector3 _dest = new();

    private string _configDirectory;

    public DebugNavmeshCustom(DebugDrawer dd, DebugGameCollision coll, NavmeshManager manager, string configDir)
    {
        _dd = dd;
        _coll = coll;
        _navmesh = new(manager);
        _configDirectory = configDir;
    }

    public void Dispose()
    {
        _drawExtracted?.Dispose();
        if (_debugTiles != null)
            foreach (var t in _debugTiles)
                t?.Dispose();
    }

    public void Draw()
    {
        using (var nsettings = _tree.Node("导航属性"))
        {
            if (nsettings.Opened)
            {
<<<<<<< HEAD
                ImGui.Checkbox("支持飞行", ref _settings.Flyable);
=======
                ImGui.Checkbox("Support flying", ref _settings.Flyable);
                ImGui.Checkbox("Load existing territory customization", ref _settings.LoadExisting);
>>>>>>> 129072e4
                _settings.Settings.Draw();
            }
        }

        using (var d = ImRaii.Disabled(_navmesh.CurrentState == AsyncBuilder.State.InProgress))
        {
            if (ImGui.Button("重构"))
            {
                Clear();
                _navmesh.Rebuild(_settings, true);
            }
            ImGui.SameLine();
            if (ImGui.Button("仅重构场景提取"))
            {
                Clear();
                _navmesh.Rebuild(_settings, false);
            }
            ImGui.SameLine();
            ImGui.TextUnformatted($"状态: {_navmesh.CurrentState}");
        }

        if (_navmesh.CurrentState != AsyncBuilder.State.Ready)
            return;

        ImGui.InputFloat("X", ref _dest.X);
        ImGui.InputFloat("Y", ref _dest.Y);
        ImGui.InputFloat("Z", ref _dest.Z);
        if (ImGui.Button("Pathfind"))
        {
            var player = Service.ClientState.LocalPlayer;
            var playerPos = player?.Position ?? default;
            _navmesh.Query!.PathfindMesh(playerPos, _dest, true, true, new());
        }

        var navmesh = _navmesh.Navmesh!;
        navmesh.CalcTileLoc((Service.ClientState.LocalPlayer?.Position ?? default).SystemToRecast(), out var playerTileX, out var playerTileZ);
        _tree.LeafNode($"玩家区域: {playerTileX}x{playerTileZ}");

        _drawExtracted ??= new(_navmesh.Scene!, _navmesh.Extractor!, _tree, _dd, _coll, _configDirectory);
        _drawExtracted.Draw();
        var intermediates = _navmesh.Intermediates;
        if (intermediates != null)
        {
            using var n = _tree.Node("中间");
            if (n.Opened)
            {
                _debugTiles ??= new PerTile[intermediates.NumTilesX, intermediates.NumTilesZ];
                using (var ng = _tree.Node("全局"))
                {
                    if (ng.Opened)
                    {
                        _globalHFC ??= CompareAllHeightfields(_navmesh.Extractor!);
                        _tree.LeafNode($"旧: {_globalHFC.Value.DurationOld:f3}");
                        _tree.LeafNode($"新: {_globalHFC.Value.DurationNew:f3}");
                        _tree.LeafNode($"匹配: {_globalHFC.Value.Identical}");
                    }
                }

                for (int z = 0; z < intermediates.NumTilesZ; ++z)
                {
                    for (int x = 0; x < intermediates.NumTilesX; ++x)
                    {
                        var inter = intermediates.Tiles[x, z];
                        if (inter == null)
                            continue;

                        using var nt = _tree.Node($"层级 {x}x{z}");
                        if (!nt.Opened)
                            continue;

                        var debug = _debugTiles[x, z] ??= new();
                        debug.DrawSolidHeightfield ??= new(inter.Value.SolidHeightfield, _tree, _dd);
                        debug.DrawSolidHeightfield.Draw();
                        debug.DrawCompactHeightfield ??= new(inter.Value.CompactHeightfield, _tree, _dd);
                        debug.DrawCompactHeightfield.Draw();
                        debug.DrawContourSet ??= new(inter.Value.ContourSet, _tree, _dd);
                        debug.DrawContourSet.Draw();
                        debug.DrawPolyMesh ??= new(inter.Value.PolyMesh, _tree, _dd);
                        debug.DrawPolyMesh.Draw();
                        if (inter.Value.DetailMesh != null)
                        {
                            debug.DrawPolyMeshDetail ??= new(inter.Value.DetailMesh, _tree, _dd);
                            debug.DrawPolyMeshDetail.Draw();
                        }

                        using (var nhfc = _tree.Node("高度场比较"))
                        {
                            if (nhfc.Opened)
                            {
                                debug.HFC ??= CompareHeightfields(x, z, _navmesh.Extractor!);
                                _tree.LeafNode($"旧: {debug.HFC.Value.DurationOld:f3}");
                                _tree.LeafNode($"新: {debug.HFC.Value.DurationNew:f3}");
                                _tree.LeafNode($"一致: {debug.HFC.Value.Identical}");
                            }
                        }
                    }
                }
            }
        }

        using var dt = _tree.Node("Detour navmesh");
        if (dt.Opened)
            _tree.LeafNode("Loaded mesh replaced with custom build, check Navmesh Manager tab");
    }

    private void Clear()
    {
        _drawExtracted?.Dispose();
        _drawExtracted = null;
        _globalHFC = null;
        if (_debugTiles != null)
            foreach (var t in _debugTiles)
                t?.Dispose();
        _debugTiles = null;
        _navmesh.Clear();
    }

    private HeightfieldComparison CompareHeightfields(int tx, int tz, SceneExtractor scene)
    {
        var telemetry = new RcContext();
        var boundsMin = new Vector3(-1024);
        var boundsMax = new RcVec3f(1024);
        var numTilesXZ = _settings.Settings.NumTiles[0];
        var tileWidth = (boundsMax.X - boundsMin.X) / numTilesXZ;
        var tileHeight = (boundsMax.Z - boundsMin.Z) / numTilesXZ;
        var walkableClimbVoxels = (int)MathF.Floor(_settings.Settings.AgentMaxClimb / _settings.Settings.CellHeight);
        var walkableRadiusVoxels = (int)MathF.Ceiling(_settings.Settings.AgentRadius / _settings.Settings.CellSize);
        var walkableNormalThreshold = _settings.Settings.AgentMaxSlopeDeg.Degrees().Cos();
        var borderSizeVoxels = 3 + walkableRadiusVoxels;
        var borderSizeWorld = borderSizeVoxels * _settings.Settings.CellSize;
        var tileSizeXVoxels = (int)MathF.Ceiling(tileWidth / _settings.Settings.CellSize) + 2 * borderSizeVoxels;
        var tileSizeZVoxels = (int)MathF.Ceiling(tileHeight / _settings.Settings.CellSize) + 2 * borderSizeVoxels;
        var tileBoundsMin = new Vector3(boundsMin.X + tx * tileWidth, boundsMin.Y, boundsMin.Z + tz * tileHeight);
        var tileBoundsMax = new Vector3(tileBoundsMin.X + tileWidth, boundsMax.Y, tileBoundsMin.Z + tileHeight);
        tileBoundsMin.X -= borderSizeWorld;
        tileBoundsMin.Z -= borderSizeWorld;
        tileBoundsMax.X += borderSizeWorld;
        tileBoundsMax.Z += borderSizeWorld;

        var timer = Timer.Create();
        var shfOld = new RcHeightfield(tileSizeXVoxels, tileSizeZVoxels, tileBoundsMin.SystemToRecast(), tileBoundsMax.SystemToRecast(), _settings.Settings.CellSize, _settings.Settings.CellHeight, borderSizeVoxels);
        var rasterizerOld = new NavmeshRasterizer(shfOld, walkableNormalThreshold, walkableClimbVoxels, 0, false, null, telemetry);
        rasterizerOld.RasterizeOld(scene, SceneExtractor.MeshType.All);
        var dur1 = (float)timer.Value().TotalSeconds;

        var shfNew = new RcHeightfield(tileSizeXVoxels, tileSizeZVoxels, tileBoundsMin.SystemToRecast(), tileBoundsMax.SystemToRecast(), _settings.Settings.CellSize, _settings.Settings.CellHeight, borderSizeVoxels);
        var rasterizerNew = new NavmeshRasterizer(shfNew, walkableNormalThreshold, walkableClimbVoxels, 0, false, null, telemetry);
        rasterizerNew.Rasterize(scene, SceneExtractor.MeshType.All, false, false);
        var dur2 = (float)timer.Value().TotalSeconds;

        bool identical = true;
        int ispan = 0;
        for (int z = 0; z < tileSizeZVoxels; ++z)
        {
            for (int x = 0; x < tileSizeXVoxels; ++x)
            {
                var so = shfOld.spans[ispan];
                var sn = shfNew.spans[ispan];
                while (so != 0 && sn != 0)
                {
                    ref var spanOld = ref shfOld.Span(so);
                    ref var spanNew = ref shfNew.Span(sn);
                    identical &= (spanOld.smin == spanNew.smin) && (spanOld.smax == spanNew.smax) && (spanOld.area == spanNew.area);
                    so = spanOld.next;
                    sn = spanNew.next;
                }
                identical &= (so == 0) && (sn == 0);
                ispan++;
            }
        }
        return new(dur1, dur2, identical);
    }

    private HeightfieldComparison CompareAllHeightfields(SceneExtractor scene)
    {
        float dur1 = 0, dur2 = 0;
        bool identical = true;
        var numTilesXZ = _settings.Settings.NumTiles[0];
        for (int tz = 0; tz < numTilesXZ; ++tz)
        {
            for (int tx = 0; tx < numTilesXZ; ++tx)
            {
                var hfc = CompareHeightfields(tx, tz, scene);
                dur1 += hfc.DurationOld;
                dur2 += hfc.DurationNew;
                identical &= hfc.Identical;
            }
        }
        return new(dur1, dur2, identical);
    }
}<|MERGE_RESOLUTION|>--- conflicted
+++ resolved
@@ -194,12 +194,8 @@
         {
             if (nsettings.Opened)
             {
-<<<<<<< HEAD
-                ImGui.Checkbox("支持飞行", ref _settings.Flyable);
-=======
-                ImGui.Checkbox("Support flying", ref _settings.Flyable);
-                ImGui.Checkbox("Load existing territory customization", ref _settings.LoadExisting);
->>>>>>> 129072e4
+                ImGui.Checkbox("本区域允许飞行", ref _settings.Flyable);
+                ImGui.Checkbox("加载已存在的自定义区域设置", ref _settings.LoadExisting);
                 _settings.Settings.Draw();
             }
         }
